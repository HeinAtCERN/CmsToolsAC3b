<<<<<<< HEAD
from contextlib import contextmanager
=======
import collections
>>>>>>> 5de4c749
import functools
import itertools
import inspect
import ctypes
import random
import ROOT
import copy
import math
import os


def iterableize(obj_or_iterable):
    """provides iterable for [obj OR iterable(obj)]"""
    if isinstance(obj_or_iterable, collections.Iterable) and not isinstance(obj_or_iterable, str):
        for o in obj_or_iterable:
            yield o
    else:
        yield obj_or_iterable


def integral_and_error(th_hist):
    err = ctypes.c_double()
    if isinstance(th_hist, ROOT.TH2):
        val = th_hist.IntegralAndError(
            0, th_hist.GetNbinsX(), 0, th_hist.GetNbinsY(), err)
    else:
        val = th_hist.IntegralAndError(0, th_hist.GetNbinsX(), err)
    return round(val, 1), round(err.value, 1)


def integral_and_corr_error(th_hist):
    ntgrl = th_hist.Integral()
    err_sum = sum(
        th_hist.GetBinError(i+1)
        for i in xrange(
            th_hist.GetBin(
                th_hist.GetNbinsX(), th_hist.GetNbinsY(), th_hist.GetNbinsZ()))
    )
    return round(ntgrl, 1), round(err_sum, 1)


def random_hex_str():
    return hex(random.randint(0, 1e10))[-7:]


def project_items(keyfunc, items):
    positive = list(itertools.ifilter(keyfunc, items))
    negative = list(itertools.ifilterfalse(keyfunc, items))
    return positive, negative


def list2histogram(values, name='histo', title=None, n_bins=0):
    """Makes histogram from list of values."""
    mi, ma = min(values), max(values)
    val_range = ma - mi
    bounds = mi - 0.1*val_range, ma + 0.1*val_range
    if n_bins:
        n_bins = int(n_bins)
    else:
        n_bins = list2nbins_scott(values)

    if not title:
        title = name
    histo = ROOT.TH1D(name, title, n_bins, *bounds)
    for v in values:
        histo.Fill(v)
    return histo


def list2nbins_scott(values):
    """
    Taken from equation (3) in
    http://arxiv.org/abs/physics/0605197
    """
    mi, ma, n = min(values), max(values), len(values)
    val_range = ma - mi
    mean = sum(values) / n
    var = sum((v-mean)**2 for v in values) / n
    return int(math.ceil(val_range * n**.333 / 3.49 / var))


def deepish_copy(obj):
    if (
        isinstance(obj, type)
        or callable(obj)
        or inspect.ismodule(obj)
        or inspect.isclass(obj)
    ):
        return obj
    if isinstance(obj, list):
        return list(deepish_copy(o) for o in obj)
    if isinstance(obj, tuple):
        return tuple(deepish_copy(o) for o in obj)
    if isinstance(obj, dict):
        return dict((k, deepish_copy(v)) for k, v in obj.iteritems())
    if isinstance(obj, set):
        return set(deepish_copy(o) for o in obj)
    if hasattr(obj, '__dict__'):
        cp = copy.copy(obj)
        cp.__dict__.clear()
        for k, v in obj.__dict__.iteritems():
            cp.__dict__[k] = deepish_copy(v)
        return cp
    return obj


def setup_legendnames_from_files(pattern):
    import generators as gen  # hide circular dependency
    filenames = gen.resolve_file_pattern(pattern)

    # try the sframe way:
    lns = list(n.split('.') for n in filenames if isinstance(n, str))
    if all(len(l) == 5 for l in lns):
        res = dict((f, l[3]) for f, l in itertools.izip(filenames, lns))

        # make sure the legend names are all different
        if len(set(l for l in res.itervalues())) == len(res):
            return res

    # not sframe but only one file: return
    if len(filenames) < 2:
        return {os.path.basename(filenames[0]): filenames[0]}

    # try trim filesnames from front and back
    lns = list(os.path.splitext(f)[0] for f in filenames)
    # shorten strings from front
    while all(n[0] == lns[0][0] and len(n) > 5 for n in lns):
        for i in xrange(len(lns)):
            lns[i] = lns[i][1:]

    # shorten strings from back
    while all(n[-1] == lns[0][-1] and len(n) > 5 for n in lns):
        for i in xrange(len(lns)):
            lns[i] = lns[i][:-1]
    return dict((f, l) for f, l in itertools.izip(filenames, lns))


#################################################################### Switch ###
@contextmanager
def Switch(obj, var_name, new_val):
    old_val = getattr(obj, var_name)
    yield
    setattr(obj, var_name, old_val)


############################################################ ResettableType ###
_instance_init_states = {}


def _wrap_init(original__init__):
    @functools.wraps(original__init__)
    def init_hook(inst, *args, **kws):
        if inst not in _instance_init_states:
            _instance_init_states[inst] = None
            res = original__init__(inst, *args, **kws)
            if getattr(inst, 'no_reset', False):
                del _instance_init_states[inst]
                return res
            else:
                _instance_init_states[inst] = deepish_copy(inst.__dict__)
                return res
        else:
            return original__init__(inst, *args, **kws)
    return init_hook


def _reset(inst):
    if not getattr(inst, 'no_reset', False) and inst in _instance_init_states:
        inst.__dict__.clear()
        inst.__dict__.update(
            deepish_copy(_instance_init_states[inst])
        )


def _update_init_state(inst):
    if not getattr(inst, 'no_reset', False):
        _instance_init_states[inst] = deepish_copy(inst.__dict__)


class ResettableType(type):
    """
    Wraps __init__ to store object _after_ init.

    Can be turned on/off through instance member ``no_reset``.

    >>> class Foo(object):
    ...     __metaclass__ = ResettableType
    ...     def __init__(self):
    ...         self.bar = 'A'
    >>> foo = Foo()
    >>> foo.bar = 'B'
    >>> foo.reset()
    >>> foo.bar
    'A'
    >>> foo.bar = 'B'
    >>> foo.no_reset = True
    >>> foo.reset()
    >>> foo.bar
    'B'
    """
    def __new__(mcs, *more):
        mcs = super(ResettableType, mcs).__new__(mcs, *more)
        mcs.__init__ = _wrap_init(mcs.__init__)
        mcs.reset = _reset
        mcs.update = _update_init_state
        return mcs


if __name__ == '__main__':
    import doctest
    doctest.testmod()<|MERGE_RESOLUTION|>--- conflicted
+++ resolved
@@ -1,8 +1,5 @@
-<<<<<<< HEAD
 from contextlib import contextmanager
-=======
 import collections
->>>>>>> 5de4c749
 import functools
 import itertools
 import inspect
