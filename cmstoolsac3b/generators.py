--- conflicted
+++ resolved
@@ -262,9 +262,6 @@
     for alias in dsp.HistoDispatch().fileservice_aliases():
         yield alias
 
-<<<<<<< HEAD
-def pool_content():
-=======
 #TODO get able to load dir content!!!!
 def dir_content(dir_path):
     """
@@ -281,7 +278,6 @@
         break
 
 def pool_content(filter_dict=None):
->>>>>>> 56fdd486
     """
     Yields all pool content.
 
